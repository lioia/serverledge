--- conflicted
+++ resolved
@@ -22,12 +22,6 @@
 			}
 		}
 	}
-<<<<<<< HEAD
-	
-	//return {body: `<html><body><h3>${primes.toString()}</h3></body></html>`}
-	return 	primes.toString()
-=======
 
 	return primes
->>>>>>> b693879b
 }